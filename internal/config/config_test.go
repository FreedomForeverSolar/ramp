--- conflicted
+++ resolved
@@ -769,7 +769,6 @@
 	}
 }
 
-<<<<<<< HEAD
 // TestEnvFilesParsing tests parsing of env_files configuration
 func TestEnvFilesParsing(t *testing.T) {
 	t.Run("simple string syntax", func(t *testing.T) {
@@ -958,9 +957,6 @@
 	})
 }
 
-// TestSaveConfigWithEnvFiles tests that env_files are properly saved
-func TestSaveConfigWithEnvFiles(t *testing.T) {
-=======
 // TestConfigWithPrompts tests loading and saving configs with prompts defined
 func TestConfigWithPrompts(t *testing.T) {
 	tempDir := t.TempDir()
@@ -1168,15 +1164,13 @@
 	})
 }
 
-// TestSaveConfigWithPrompts tests that SaveConfig preserves prompts
-func TestSaveConfigWithPrompts(t *testing.T) {
->>>>>>> f5a68da9
+// TestSaveConfigWithEnvFiles tests that env_files are properly saved
+func TestSaveConfigWithEnvFiles(t *testing.T) {
 	tempDir := t.TempDir()
 
 	cfg := &Config{
 		Name: "test-project",
 		Repos: []*Repo{
-<<<<<<< HEAD
 			{
 				Path: "repos",
 				Git:  "git@github.com:owner/app.git",
@@ -1195,7 +1189,49 @@
 		},
 	}
 
-=======
+	if err := SaveConfig(cfg, tempDir); err != nil {
+		t.Fatalf("SaveConfig() error = %v", err)
+	}
+
+	// Load it back
+	loaded, err := LoadConfig(tempDir)
+	if err != nil {
+		t.Fatalf("LoadConfig() error = %v", err)
+	}
+
+	if len(loaded.Repos) != 1 {
+		t.Fatalf("expected 1 repo, got %d", len(loaded.Repos))
+	}
+
+	repo := loaded.Repos[0]
+	if len(repo.EnvFiles) != 2 {
+		t.Fatalf("expected 2 env files, got %d", len(repo.EnvFiles))
+	}
+
+	// Verify first env file
+	if repo.EnvFiles[0].Source != ".env" {
+		t.Errorf("EnvFiles[0].Source = %q, want %q", repo.EnvFiles[0].Source, ".env")
+	}
+
+	// Verify second env file
+	if repo.EnvFiles[1].Source != "../configs/app/prod.env" {
+		t.Errorf("EnvFiles[1].Source = %q, want %q", repo.EnvFiles[1].Source, "../configs/app/prod.env")
+	}
+	if repo.EnvFiles[1].Replace == nil {
+		t.Fatal("EnvFiles[1].Replace should not be nil")
+	}
+	if repo.EnvFiles[1].Replace["PORT"] != "${RAMP_PORT}" {
+		t.Errorf("EnvFiles[1].Replace[PORT] = %q, want %q", repo.EnvFiles[1].Replace["PORT"], "${RAMP_PORT}")
+	}
+}
+
+// TestSaveConfigWithPrompts tests that SaveConfig preserves prompts
+func TestSaveConfigWithPrompts(t *testing.T) {
+	tempDir := t.TempDir()
+
+	cfg := &Config{
+		Name: "test-project",
+		Repos: []*Repo{
 			{Path: "repos", Git: "git@github.com:owner/repo.git"},
 		},
 		Prompts: []*Prompt{
@@ -1212,46 +1248,16 @@
 	}
 
 	// Save
->>>>>>> f5a68da9
 	if err := SaveConfig(cfg, tempDir); err != nil {
 		t.Fatalf("SaveConfig() error = %v", err)
 	}
 
-<<<<<<< HEAD
-	// Load it back
-=======
 	// Load back
->>>>>>> f5a68da9
 	loaded, err := LoadConfig(tempDir)
 	if err != nil {
 		t.Fatalf("LoadConfig() error = %v", err)
 	}
 
-<<<<<<< HEAD
-	if len(loaded.Repos) != 1 {
-		t.Fatalf("expected 1 repo, got %d", len(loaded.Repos))
-	}
-
-	repo := loaded.Repos[0]
-	if len(repo.EnvFiles) != 2 {
-		t.Fatalf("expected 2 env files, got %d", len(repo.EnvFiles))
-	}
-
-	// Verify first env file
-	if repo.EnvFiles[0].Source != ".env" {
-		t.Errorf("EnvFiles[0].Source = %q, want %q", repo.EnvFiles[0].Source, ".env")
-	}
-
-	// Verify second env file
-	if repo.EnvFiles[1].Source != "../configs/app/prod.env" {
-		t.Errorf("EnvFiles[1].Source = %q, want %q", repo.EnvFiles[1].Source, "../configs/app/prod.env")
-	}
-	if repo.EnvFiles[1].Replace == nil {
-		t.Fatal("EnvFiles[1].Replace should not be nil")
-	}
-	if repo.EnvFiles[1].Replace["PORT"] != "${RAMP_PORT}" {
-		t.Errorf("EnvFiles[1].Replace[PORT] = %q, want %q", repo.EnvFiles[1].Replace["PORT"], "${RAMP_PORT}")
-=======
 	// Verify prompts were preserved
 	if len(loaded.Prompts) != 1 {
 		t.Fatalf("got %d prompts, want 1", len(loaded.Prompts))
@@ -1269,6 +1275,5 @@
 	}
 	if len(prompt.Options) != 2 {
 		t.Fatalf("got %d options, want 2", len(prompt.Options))
->>>>>>> f5a68da9
 	}
 }
package cmd

import (
	"fmt"
	"os"
	"os/exec"
	"path/filepath"

	"github.com/spf13/cobra"

	"ramp/internal/config"
	"ramp/internal/git"
	"ramp/internal/ports"
	"ramp/internal/ui"
)

type UpState struct {
	RepoName         string
	WorktreeCreated  bool
	WorktreeDir      string
	BranchName       string
	TreesDirCreated  bool
	PortAllocated    bool
	SetupRan         bool
}

var prefixFlag string

var upCmd = &cobra.Command{
	Use:   "up <feature-name>",
	Short: "Create a new feature branch with git worktrees for all repositories",
	Long: `Create a new feature branch by creating git worktrees for all repositories
from their configured locations. This creates isolated working directories for each repo
in the trees/<feature-name>/ directory.

The operation is atomic - if any step fails, all successful operations will be
rolled back to ensure no partial feature state remains.

After creating worktrees, runs any setup script specified in the configuration.`,
	Args: cobra.ExactArgs(1),
	Run: func(cmd *cobra.Command, args []string) {
		featureName := args[0]
		if err := runUp(featureName, prefixFlag); err != nil {
			fmt.Fprintf(os.Stderr, "Error: %v\n", err)
			os.Exit(1)
		}
	},
}

func init() {
	rootCmd.AddCommand(upCmd)
	upCmd.Flags().StringVar(&prefixFlag, "prefix", "", "Override the branch prefix (defaults to config default_branch_prefix)")
}

func runUp(featureName, prefix string) error {
	wd, err := os.Getwd()
	if err != nil {
		return fmt.Errorf("failed to get current directory: %w", err)
	}

	projectDir, err := config.FindRampProject(wd)
	if err != nil {
		return err
	}

	cfg, err := config.LoadConfig(projectDir)
	if err != nil {
		return err
	}

	// Auto-initialize if needed
	if err := autoInitializeIfNeeded(projectDir, cfg); err != nil {
		return fmt.Errorf("auto-initialization failed: %w", err)
	}

	progress := ui.NewProgress()
	progress.Start(fmt.Sprintf("Creating feature '%s' for project '%s'", featureName, cfg.Name))
	progress.Success(fmt.Sprintf("Creating feature '%s' for project '%s'", featureName, cfg.Name))

	// Determine effective prefix - flag takes precedence, then config, then empty
	effectivePrefix := prefix
	if effectivePrefix == "" {
		effectivePrefix = cfg.GetBranchPrefix()
	}

	treesDir := filepath.Join(projectDir, "trees", featureName)
	repos := cfg.GetRepos()

	// Phase 1: Validation - check all preconditions before making any changes
	progress.Start("Validating repositories and checking for conflicts")
	states := make(map[string]*UpState)
	branchName := effectivePrefix + featureName

	for name, repo := range repos {
		repoDir := repo.GetRepoPath(projectDir)
		worktreeDir := filepath.Join(treesDir, name)

		if !git.IsGitRepo(repoDir) {
			progress.Error(fmt.Sprintf("Source repo not found at %s even after auto-initialization", repoDir))
			return fmt.Errorf("source repo not found at %s even after auto-initialization", repoDir)
		}

		// Check if worktree directory already exists
		if _, err := os.Stat(worktreeDir); err == nil {
			progress.Error(fmt.Sprintf("Worktree directory already exists: %s", worktreeDir))
			return fmt.Errorf("worktree directory already exists: %s", worktreeDir)
		}

		// Check branch status to provide informative message
		localExists, err := git.LocalBranchExists(repoDir, branchName)
		if err != nil {
			progress.Error(fmt.Sprintf("Failed to check local branch for %s", name))
			return fmt.Errorf("failed to check local branch for %s: %w", name, err)
		}

		remoteExists, err := git.RemoteBranchExists(repoDir, branchName)
		if err != nil {
			progress.Error(fmt.Sprintf("Failed to check remote branch for %s", name))
			return fmt.Errorf("failed to check remote branch for %s: %w", name, err)
		}

		// Show detailed branch info
		if localExists {
			progress.Info(fmt.Sprintf("%s: will create worktree with existing local branch %s", name, branchName))
		} else if remoteExists {
			progress.Info(fmt.Sprintf("%s: will create worktree with existing remote branch %s", name, branchName))
		} else {
			progress.Info(fmt.Sprintf("%s: will create worktree with new branch %s", name, branchName))
		}

		states[name] = &UpState{
			RepoName:        name,
			WorktreeCreated: false,
			WorktreeDir:     worktreeDir,
			BranchName:      branchName,
			TreesDirCreated: false,
			PortAllocated:   false,
			SetupRan:        false,
		}
	}

	progress.Success("Validation completed successfully")

	// Phase 2: Execute operations with state tracking
	progress.Start("Creating trees directory")
	if err := os.MkdirAll(treesDir, 0755); err != nil {
		progress.Error("Failed to create trees directory")
		return fmt.Errorf("failed to create trees directory: %w", err)
	}

	// Mark that we created the trees directory
	for _, state := range states {
		state.TreesDirCreated = true
	}
	progress.Success("Trees directory created")

	progress.Start("Creating worktrees")
	for name, repo := range repos {
		state := states[name]
		repoDir := repo.GetRepoPath(projectDir)

		progress.Info(fmt.Sprintf("%s: creating worktree", name))
		if err := git.CreateWorktree(repoDir, state.WorktreeDir, state.BranchName); err != nil {
			progress.Error(fmt.Sprintf("Failed to create worktree for %s", name))
			// Rollback all successful operations
			if rollbackErr := rollbackUp(projectDir, treesDir, featureName, states, progress); rollbackErr != nil {
				return fmt.Errorf("worktree creation failed for %s (%v) and rollback failed: %w", name, err, rollbackErr)
			}
			return fmt.Errorf("failed to create worktree for %s: %w", name, err)
		}

		state.WorktreeCreated = true
		progress.Info(fmt.Sprintf("%s: worktree created successfully", name))
	}
	progress.Success("All worktrees created successfully")

<<<<<<< HEAD
	// Allocate port for this feature only if port configuration is present
	var allocatedPort int
	if cfg.HasPortConfig() {
		progress.Start("Allocating port for feature")
		portAllocations, err := ports.NewPortAllocations(projectDir, cfg.GetBasePort(), cfg.GetMaxPorts())
		if err != nil {
			progress.Error("Failed to initialize port allocations")
			return fmt.Errorf("failed to initialize port allocations: %w", err)
		}

		allocatedPort, err = portAllocations.AllocatePort(featureName)
		if err != nil {
			progress.Error("Failed to allocate port")
			return fmt.Errorf("failed to allocate port for feature: %w", err)
		}
		progress.Success(fmt.Sprintf("Allocated port %d for feature", allocatedPort))
	}
=======
	// Allocate port for this feature
	progress.Start("Allocating port for feature")
	portAllocations, err := ports.NewPortAllocations(projectDir, cfg.GetBasePort(), cfg.GetMaxPorts())
	if err != nil {
		progress.Error("Failed to initialize port allocations")
		// Rollback all successful operations
		if rollbackErr := rollbackUp(projectDir, treesDir, featureName, states, progress); rollbackErr != nil {
			return fmt.Errorf("port allocation initialization failed (%v) and rollback failed: %w", err, rollbackErr)
		}
		return fmt.Errorf("failed to initialize port allocations: %w", err)
	}

	allocatedPort, err := portAllocations.AllocatePort(featureName)
	if err != nil {
		progress.Error("Failed to allocate port")
		// Rollback all successful operations
		if rollbackErr := rollbackUp(projectDir, treesDir, featureName, states, progress); rollbackErr != nil {
			return fmt.Errorf("port allocation failed (%v) and rollback failed: %w", err, rollbackErr)
		}
		return fmt.Errorf("failed to allocate port for feature: %w", err)
	}

	// Mark that we allocated a port
	for _, state := range states {
		state.PortAllocated = true
	}
	progress.Success(fmt.Sprintf("Allocated port %d for feature", allocatedPort))
>>>>>>> b46e5200

	// Run setup script if configured
	if cfg.Setup != "" {
		progress.Start("Running setup script")
		if err := runSetupScriptWithProgress(projectDir, treesDir, cfg.Setup, progress); err != nil {
			progress.Error("Setup script failed")
			// Mark that setup ran (even if it failed) for rollback purposes
			for _, state := range states {
				state.SetupRan = true
			}
			// Rollback all successful operations
			if rollbackErr := rollbackUp(projectDir, treesDir, featureName, states, progress); rollbackErr != nil {
				return fmt.Errorf("setup script failed (%v) and rollback failed: %w", err, rollbackErr)
			}
			return fmt.Errorf("setup script failed: %w", err)
		}

		// Mark that setup ran successfully
		for _, state := range states {
			state.SetupRan = true
		}
		progress.Success("Setup script completed successfully")
	}

	progress.Success(fmt.Sprintf("Feature '%s' created successfully!", featureName))
	progress.Info(fmt.Sprintf("📁 Worktrees are located in: %s", treesDir))
	return nil
}

func rollbackUp(projectDir, treesDir, featureName string, states map[string]*UpState, progress *ui.ProgressUI) error {
	progress.Warning("Rolling back changes due to failure")

	cfg, err := config.LoadConfig(projectDir)
	if err != nil {
		progress.Error("Failed to load config during rollback")
		return fmt.Errorf("failed to load config during rollback: %w", err)
	}

	repos := cfg.GetRepos()

	// Remove worktrees that were successfully created
	for name, state := range states {
		if state.WorktreeCreated {
			repo := repos[name]
			repoDir := repo.GetRepoPath(projectDir)
			progress.Info(fmt.Sprintf("%s: removing worktree", name))

			if err := git.RemoveWorktree(repoDir, state.WorktreeDir); err != nil {
				progress.Warning(fmt.Sprintf("Failed to remove worktree for %s: %v", name, err))
				// Continue with other cleanup operations
			} else {
				progress.Info(fmt.Sprintf("%s: worktree removed", name))
			}

			// Also try to delete the branch if it was newly created
			// We can determine this by checking if it was created during this operation
			// For safety, we'll only delete if both local and remote don't exist from before
			localExists, _ := git.LocalBranchExists(repoDir, state.BranchName)

			// If the branch was newly created (which we can infer if it now exists locally
			// but we detected it didn't exist before), we should clean it up
			if localExists {
				progress.Info(fmt.Sprintf("%s: deleting branch %s", name, state.BranchName))
				if err := git.DeleteBranch(repoDir, state.BranchName); err != nil {
					progress.Warning(fmt.Sprintf("Failed to delete branch %s for %s: %v", state.BranchName, name, err))
				} else {
					progress.Info(fmt.Sprintf("%s: branch %s deleted", name, state.BranchName))
				}
			}
		}
	}

	// Release port if it was allocated
	var portAllocated bool
	for _, state := range states {
		if state.PortAllocated {
			portAllocated = true
			break
		}
	}

	if portAllocated {
		progress.Info("Releasing allocated port")
		portAllocations, err := ports.NewPortAllocations(projectDir, cfg.GetBasePort(), cfg.GetMaxPorts())
		if err != nil {
			progress.Warning(fmt.Sprintf("Failed to initialize port allocations during rollback: %v", err))
		} else {
			if err := portAllocations.ReleasePort(featureName); err != nil {
				progress.Warning(fmt.Sprintf("Failed to release port: %v", err))
			} else {
				progress.Info("Port released successfully")
			}
		}
	}

	// Remove trees directory if it was created and is empty or only contains our failed worktree dirs
	var treesDirCreated bool
	for _, state := range states {
		if state.TreesDirCreated {
			treesDirCreated = true
			break
		}
	}

	if treesDirCreated {
		progress.Info("Removing trees directory")
		if err := os.RemoveAll(treesDir); err != nil {
			progress.Warning(fmt.Sprintf("Failed to remove trees directory: %v", err))
		} else {
			progress.Info("Trees directory removed")
		}
	}

	progress.Info("Rollback completed")
	return nil
}

func runSetupScript(projectDir, treesDir, setupScript string) error {
	scriptPath := filepath.Join(projectDir, ".ramp", setupScript)

	if _, err := os.Stat(scriptPath); os.IsNotExist(err) {
		return fmt.Errorf("setup script not found: %s", scriptPath)
	}

	// Extract feature name from treesDir path
	featureName := filepath.Base(treesDir)

	cmd := exec.Command("/bin/bash", scriptPath)
	cmd.Dir = treesDir
	cmd.Stdout = os.Stdout
	cmd.Stderr = os.Stderr

	// Set up environment variables that the setup script expects
	cmd.Env = append(os.Environ(), fmt.Sprintf("RAMP_PROJECT_DIR=%s", projectDir))
	cmd.Env = append(cmd.Env, fmt.Sprintf("RAMP_TREES_DIR=%s", treesDir))
	cmd.Env = append(cmd.Env, fmt.Sprintf("RAMP_WORKTREE_NAME=%s", featureName))

	// Add RAMP_PORT environment variable only if port configuration exists
	cfg, err := config.LoadConfig(projectDir)
	if err != nil {
		return fmt.Errorf("failed to load config for env vars: %w", err)
	}

	if cfg.HasPortConfig() {
		portAllocations, err := ports.NewPortAllocations(projectDir, cfg.GetBasePort(), cfg.GetMaxPorts())
		if err != nil {
			return fmt.Errorf("failed to initialize port allocations for env vars: %w", err)
		}

		if port, exists := portAllocations.GetPort(featureName); exists {
			cmd.Env = append(cmd.Env, fmt.Sprintf("RAMP_PORT=%d", port))
		}
	}
	
	repos := cfg.GetRepos()
	for name, repo := range repos {
		envVarName := config.GenerateEnvVarName(name)
		repoPath := repo.GetRepoPath(projectDir)
		cmd.Env = append(cmd.Env, fmt.Sprintf("%s=%s", envVarName, repoPath))
	}

	return cmd.Run()
}

func runSetupScriptWithProgress(projectDir, treesDir, setupScript string, progress *ui.ProgressUI) error {
	scriptPath := filepath.Join(projectDir, ".ramp", setupScript)

	if _, err := os.Stat(scriptPath); os.IsNotExist(err) {
		return fmt.Errorf("setup script not found: %s", scriptPath)
	}

	// Extract feature name from treesDir path
	featureName := filepath.Base(treesDir)

	cmd := exec.Command("/bin/bash", scriptPath)
	cmd.Dir = treesDir
	
	// Set up environment variables that the setup script expects
	cmd.Env = append(os.Environ(), fmt.Sprintf("RAMP_PROJECT_DIR=%s", projectDir))
	cmd.Env = append(cmd.Env, fmt.Sprintf("RAMP_TREES_DIR=%s", treesDir))
	cmd.Env = append(cmd.Env, fmt.Sprintf("RAMP_WORKTREE_NAME=%s", featureName))

	// Add RAMP_PORT environment variable only if port configuration exists
	cfg, err := config.LoadConfig(projectDir)
	if err != nil {
		return fmt.Errorf("failed to load config for env vars: %w", err)
	}

	if cfg.HasPortConfig() {
		portAllocations, err := ports.NewPortAllocations(projectDir, cfg.GetBasePort(), cfg.GetMaxPorts())
		if err != nil {
			return fmt.Errorf("failed to initialize port allocations for env vars: %w", err)
		}

		if port, exists := portAllocations.GetPort(featureName); exists {
			cmd.Env = append(cmd.Env, fmt.Sprintf("RAMP_PORT=%d", port))
		}
	}
	
	repos := cfg.GetRepos()
	for name, repo := range repos {
		envVarName := config.GenerateEnvVarName(name)
		repoPath := repo.GetRepoPath(projectDir)
		cmd.Env = append(cmd.Env, fmt.Sprintf("%s=%s", envVarName, repoPath))
	}

	message := fmt.Sprintf("Running setup script: %s", setupScript)
	return ui.RunCommandWithProgress(cmd, message)
}<|MERGE_RESOLUTION|>--- conflicted
+++ resolved
@@ -174,7 +174,6 @@
 	}
 	progress.Success("All worktrees created successfully")
 
-<<<<<<< HEAD
 	// Allocate port for this feature only if port configuration is present
 	var allocatedPort int
 	if cfg.HasPortConfig() {
@@ -182,45 +181,29 @@
 		portAllocations, err := ports.NewPortAllocations(projectDir, cfg.GetBasePort(), cfg.GetMaxPorts())
 		if err != nil {
 			progress.Error("Failed to initialize port allocations")
+			// Rollback all successful operations
+			if rollbackErr := rollbackUp(projectDir, treesDir, featureName, states, progress); rollbackErr != nil {
+				return fmt.Errorf("port allocation initialization failed (%v) and rollback failed: %w", err, rollbackErr)
+			}
 			return fmt.Errorf("failed to initialize port allocations: %w", err)
 		}
 
 		allocatedPort, err = portAllocations.AllocatePort(featureName)
 		if err != nil {
 			progress.Error("Failed to allocate port")
+			// Rollback all successful operations
+			if rollbackErr := rollbackUp(projectDir, treesDir, featureName, states, progress); rollbackErr != nil {
+				return fmt.Errorf("port allocation failed (%v) and rollback failed: %w", err, rollbackErr)
+			}
 			return fmt.Errorf("failed to allocate port for feature: %w", err)
 		}
+
+		// Mark that we allocated a port
+		for _, state := range states {
+			state.PortAllocated = true
+		}
 		progress.Success(fmt.Sprintf("Allocated port %d for feature", allocatedPort))
 	}
-=======
-	// Allocate port for this feature
-	progress.Start("Allocating port for feature")
-	portAllocations, err := ports.NewPortAllocations(projectDir, cfg.GetBasePort(), cfg.GetMaxPorts())
-	if err != nil {
-		progress.Error("Failed to initialize port allocations")
-		// Rollback all successful operations
-		if rollbackErr := rollbackUp(projectDir, treesDir, featureName, states, progress); rollbackErr != nil {
-			return fmt.Errorf("port allocation initialization failed (%v) and rollback failed: %w", err, rollbackErr)
-		}
-		return fmt.Errorf("failed to initialize port allocations: %w", err)
-	}
-
-	allocatedPort, err := portAllocations.AllocatePort(featureName)
-	if err != nil {
-		progress.Error("Failed to allocate port")
-		// Rollback all successful operations
-		if rollbackErr := rollbackUp(projectDir, treesDir, featureName, states, progress); rollbackErr != nil {
-			return fmt.Errorf("port allocation failed (%v) and rollback failed: %w", err, rollbackErr)
-		}
-		return fmt.Errorf("failed to allocate port for feature: %w", err)
-	}
-
-	// Mark that we allocated a port
-	for _, state := range states {
-		state.PortAllocated = true
-	}
-	progress.Success(fmt.Sprintf("Allocated port %d for feature", allocatedPort))
->>>>>>> b46e5200
 
 	// Run setup script if configured
 	if cfg.Setup != "" {
